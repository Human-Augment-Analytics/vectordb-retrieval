--- conflicted
+++ resolved
@@ -38,14 +38,11 @@
     index_key: IVF256,PQ64
     metric: l2
     nprobe: 24
-<<<<<<< HEAD
-=======
   faiss_ivf_pq_l2_glove:
     type: FaissFactoryIndexer
     index_key: IVF256,PQ50
     metric: l2
     nprobe: 24
->>>>>>> 10f334f7
   faiss_ivf_pq_cosine:
     type: FaissFactoryIndexer
     index_key: IVF256,PQ64
@@ -69,8 +66,6 @@
     type: FaissFactoryIndexer
     index_key: PQ64
     metric: cosine
-<<<<<<< HEAD
-=======
   faiss_pq_l2_glove:
     type: FaissFactoryIndexer
     index_key: PQ50
@@ -88,7 +83,6 @@
     num_tables: 12
     hash_size: 18
     seed: 42
->>>>>>> 10f334f7
 
 searchers:
   linear_l2:
@@ -113,8 +107,6 @@
     type: FaissSearcher
     metric: cosine
     nprobe: 48
-<<<<<<< HEAD
-=======
   lsh_search_l2:
     type: LSHSearcher
     metric: l2
@@ -125,7 +117,6 @@
     metric: cosine
     candidate_multiplier: 8.0
     fallback_to_bruteforce: true
->>>>>>> 10f334f7
 
 algorithms:
   exact:
@@ -152,13 +143,10 @@
     indexer_ref: faiss_pq_l2
     searcher_ref: faiss_l2_highprobe
     metric: l2
-<<<<<<< HEAD
-=======
   lsh:
     indexer_ref: lsh_l2
     searcher_ref: lsh_search_l2
     metric: l2
->>>>>>> 10f334f7
 datasets:
   - name: random
     metric: l2
@@ -207,13 +195,10 @@
       pq:
         indexer_ref: faiss_pq_cosine
         searcher_ref: faiss_cosine_highprobe
-<<<<<<< HEAD
-=======
       lsh:
         indexer_ref: lsh_cosine
         searcher_ref: lsh_search_cosine
         metric: cosine
->>>>>>> 10f334f7
 output_dir: /storage/ice-shared/cs8903onl/vectordb-retrieval/results
 data_dir: /storage/ice-shared/cs8903onl/vectordb-retrieval/datasets
 n_queries: 1000
