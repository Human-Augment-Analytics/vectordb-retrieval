--- conflicted
+++ resolved
@@ -67,15 +67,6 @@
   - name: msmarco
     metric: cosine
     dataset_options:
-<<<<<<< HEAD
-      version: v2.1
-      base_split: train
-      query_split: validation
-      base_limit: 8000
-      query_limit: 2000
-      max_passages_per_query: 5
-      vectorizer_max_features: 768
-=======
       use_preembedded: true
       preembedded_passage_dir: /storage/ice-shared/cs8903onl/vectordb-retrieval/datasets/msmarco_pre_embeded/passages_parquet
       preembedded_query_dir: /storage/ice-shared/cs8903onl/vectordb-retrieval/datasets/msmarco_pre_embeded/queries_parquet
@@ -87,7 +78,6 @@
       relevance_candidates_limit: 128
       base_limit: 8000
       query_limit: 2000
->>>>>>> 776f32f2
       ground_truth_k: 10
       cache_dir: /storage/ice-shared/cs8903onl/vectordb-retrieval/results/cache
     algorithms:
